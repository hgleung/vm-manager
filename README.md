--- conflicted
+++ resolved
@@ -56,12 +56,7 @@
 
 ## Notes
 - The simulation assumes that the disk contains valid data for non-resident page tables and pages.
-<<<<<<< HEAD
-- The logic for loading a page from disk is a placeholder, as the project focuses on address translation and page fault handling.
-=======
 - The logic for loading a page from disk is a placeholder, as the project focuses on address translation and page fault handling.
 
-
----
-This simulator is designed for educational use in UC Irvine's CS 143B course to illustrate VM principles and provide hands-on experience with VM operations.
->>>>>>> e67e1358
+## Contact
+For questions or issues, please contact the course staff or open an issue in your course repository.